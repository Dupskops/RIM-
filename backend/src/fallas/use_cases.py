--- conflicted
+++ resolved
@@ -2,14 +2,9 @@
 Casos de uso para gestión de fallas.
 MVP v2.3 - Actualizado para schema simplificado
 """
-<<<<<<< HEAD
-from typing import Optional, List, Tuple
-from datetime import datetime, timezone
-=======
 from datetime import datetime, timezone
 from typing import List, Tuple
 
->>>>>>> 7154f7e0
 from sqlalchemy.ext.asyncio import AsyncSession
 
 from src.shared.exceptions import (
@@ -97,31 +92,10 @@
         # Generar solución sugerida
         solucion_sugerida = generate_solucion_sugerida(data.tipo, data.severidad)
         
-<<<<<<< HEAD
-        # Crear modelo
-        falla = Falla(
-            moto_id=data.moto_id,
-            sensor_id=data.sensor_id,
-            usuario_id=usuario_id,
-            codigo=codigo,
-            tipo=data.tipo,
-            titulo=data.titulo,
-            descripcion=data.descripcion,
-            severidad=data.severidad,
-            estado=EstadoFalla.DETECTADA.value,
-            origen_deteccion=data.origen_deteccion,
-            valor_actual=data.valor_actual,
-            valor_esperado=data.valor_esperado,
-            requiere_atencion_inmediata=data.requiere_atencion_inmediata,
-            puede_conducir=puede_conducir,
-            solucion_sugerida=solucion_sugerida,
-            fecha_deteccion=datetime.now(timezone.utc)
-=======
         # Determinar si requiere atención inmediata
         requiere_atencion_inmediata = (
             data.severidad in [SeveridadFalla.CRITICA, SeveridadFalla.ALTA] or
             not puede_conducir
->>>>>>> 7154f7e0
         )
         
         # Crear falla
@@ -137,14 +111,9 @@
             latitud=data.latitud,
             longitud=data.longitud,
             puede_conducir=puede_conducir,
-<<<<<<< HEAD
-            solucion_sugerida=data.solucion_sugerida or generate_solucion_sugerida(data.tipo, data.severidad),
-            fecha_deteccion=datetime.now(timezone.utc)
-=======
             requiere_atencion_inmediata=requiere_atencion_inmediata,
             solucion_sugerida=solucion_sugerida,
             fecha_deteccion=fecha_actual
->>>>>>> 7154f7e0
         )
         
         # Guardar
@@ -279,18 +248,8 @@
         validate_transition_estado(falla.estado, EstadoFalla.RESUELTA)
         
         # Actualizar
-<<<<<<< HEAD
-        falla.estado = EstadoFalla.EN_REVISION.value
-        falla.solucion_sugerida = data.solucion_sugerida
-        falla.costo_estimado = data.costo_estimado or estimate_costo_reparacion(falla.tipo, falla.severidad)
-        falla.fecha_diagnostico = datetime.now(timezone.utc)
-        
-        if data.notas_tecnico:
-            falla.notas_tecnico = data.notas_tecnico
-=======
         falla.estado = EstadoFalla.RESUELTA
         falla.fecha_resolucion = datetime.now(timezone.utc)
->>>>>>> 7154f7e0
         
         # Guardar
         falla = await self.repo.update(falla)
@@ -369,27 +328,9 @@
         # Guardar estado anterior para el evento
         estado_anterior = falla.estado.value
         
-<<<<<<< HEAD
-        # Actualizar
-        falla.estado = EstadoFalla.RESUELTA.value
-        falla.solucion_aplicada = data.solucion_aplicada
-        falla.costo_real = data.costo_real
-        falla.fecha_resolucion = datetime.now(timezone.utc)
-        
-        if data.notas_tecnico:
-            falla.notas_tecnico = data.notas_tecnico
-        
-        # Validar fechas
-        validate_fechas(
-            falla.fecha_deteccion,
-            falla.fecha_diagnostico,
-            falla.fecha_resolucion
-        )
-=======
         # Actualizar campos permitidos
         if data.descripcion is not None:
             falla.descripcion = data.descripcion
->>>>>>> 7154f7e0
         
         if data.severidad is not None:
             falla.severidad = data.severidad
