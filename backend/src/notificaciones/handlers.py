--- conflicted
+++ resolved
@@ -38,7 +38,6 @@
             notif_service = NotificacionService(notif_repo, pref_repo)
             use_case = CrearNotificacionUseCase(notif_service, event_bus)
             
-<<<<<<< HEAD
             # NUEVO: Crear preferencias de notificaciones por defecto si no existen
             usuario_id = int(event.user_id)
             existing_prefs = await pref_repo.get_by_usuario(usuario_id)
@@ -64,9 +63,6 @@
                 logger.info(f"✅ Preferencias creadas: email=ON, push=ON, sms=OFF")
             
             # Crear notificación
-=======
-            # 1️⃣ Notificación EMAIL de bienvenida (igual que antes)
->>>>>>> 4ad1bd6c
             logger.info(f"DEBUG: TipoNotificacion.INFO.value = {TipoNotificacion.INFO.value}")
             logger.info(f"DEBUG: Passing tipo={TipoNotificacion.INFO.value} to use_case")
             
