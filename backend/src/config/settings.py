"""
Configuración centralizada del proyecto RIM.
Usa pydantic-settings para validar variables de entorno.
"""
from pydantic_settings import BaseSettings, SettingsConfigDict
from typing import Optional


class Settings(BaseSettings):
    """Configuración principal de la aplicación."""
    
    # ============================================
    # APLICACIÓN
    # ============================================
    APP_NAME: str = "RIM - Sistema Inteligente de Moto"
    APP_VERSION: str = "1.0.0"
    APP_DESCRIPTION: str = "API Backend para gestión de motos inteligentes con IA"
    DEBUG: bool = False
    API_PREFIX: str = "/api"
    # ============================================
    # LOGGING
    # ============================================
    LOG_LEVEL: str = "DEBUG"
    LOG_COLORS: bool = True
    COLORAMA_ENABLED: bool = True
    # Usar loguru como backend de logging (si True, loguru interceptará logging estándar)
    LOG_USE_LOGURU: bool = False
    # Formato opcional para Loguru (si se desea personalizar)
    # Formato por defecto para Loguru: incluye una tabulación entre el nombre y el mensaje
    LOGURU_FORMAT: str = "{time:YYYY-MM-DD HH:mm:ss.SSS} | {level: <8} | {name}\t{message}"
    # Lista de loggers a forzar en DEBUG (vacío por defecto).
    # Preferible controlar el nivel de logging global mediante LOG_LEVEL.
    LOG_MODULE_DEBUG: list[str] = []
    # Mapear módulos (clave: nombre corto del módulo dentro de src, p.ej. 'auth')
    # a códigos ANSI para colorear específicamente cada módulo. Si está vacío,
    # se usa la paleta determinística por hash.
    LOG_MODULE_COLORS: dict[str, str] = {
        "auth": "\x1b[94m",         # bright blue
        "usuarios": "\x1b[95m",     # bright magenta
        "motos": "\x1b[92m",        # bright green
        "suscripciones": "\x1b[96m",# bright cyan
        "sensores": "\x1b[93m",     # bright yellow
        "fallas": "\x1b[91m",       # bright red
        "mantenimiento": "\x1b[90m",# bright black / grey
        "chatbot": "\x1b[94m",      # bright blue
        "notificaciones": "\x1b[96m",# bright cyan
        "ml": "\x1b[95m",           # bright magenta
        "integraciones": "\x1b[93m",# bright yellow
        "shared": "\x1b[92m",       # bright green
        "main": "\x1b[97m",         # bright white (único para entrypoint)
    }
    
    # ============================================
    # BASE DE DATOS
    # ============================================
<<<<<<< HEAD
    DATABASE_URL: str = "postgresql+asyncpg://postgres:postgres@localhost:5432/rim_db_v2"
=======
    DATABASE_URL: str = "postgresql+asyncpg://rim_user:rim_password@localhost:5432/rim_db"
>>>>>>> fc8d8754
    DATABASE_POOL_SIZE: int = 10
    DATABASE_MAX_OVERFLOW: int = 20
    DATABASE_ECHO: bool = False  # Log de queries SQL
    
    # ============================================
    # REDIS (Cache & WebSocket PubSub)
    # ============================================
    REDIS_URL: str = "redis://localhost:6379/0"
    REDIS_CACHE_TTL: int = 3600  # 1 hora
    
    # ============================================
    # AUTENTICACIÓN JWT
    # ============================================
    SECRET_KEY: str = "CHANGE_THIS_SECRET_KEY_IN_PRODUCTION"
    ALGORITHM: str = "HS256"
    ACCESS_TOKEN_EXPIRE_MINUTES: int = 30
    REFRESH_TOKEN_EXPIRE_DAYS: int = 7
    
    # ============================================
    # OLLAMA (LLM Local para Chatbot en Docker)
    # ============================================
    OLLAMA_BASE_URL: str = "http://ollama:11434"  # Nombre del servicio en docker-compose
    OLLAMA_MODEL: str = "llama2"  # Modelos: llama2, llama3, mistral, phi, codellama, etc.
    OLLAMA_TIMEOUT: int = 180
    OLLAMA_STREAM: bool = True
    
    # ============================================
    # MACHINE LEARNING
    # ============================================
    ML_MODEL_PATH: str = "./src/ml/trained_models"
    ML_INFERENCE_THRESHOLD: float = 0.75
    ML_BATCH_SIZE: int = 32
    
    # ============================================
    # WEBSOCKET
    # ============================================
    WS_HEARTBEAT_INTERVAL: int = 30  # segundos
    WS_MAX_CONNECTIONS: int = 1000
    
    # ============================================
    # SENSORES & SIMULACIÓN (MVP)
    # ============================================
    SENSOR_SIMULATION_ENABLED: bool = True  # Activar simulador para MVP
    SENSOR_READ_INTERVAL: int = 5  # segundos entre lecturas
    
    # ============================================
    # SUSCRIPCIONES (Freemium/Premium)
    # ============================================
    FREEMIUM_PLAN_ID: int = 1
    PREMIUM_PLAN_ID: int = 2
    TRIAL_DURATION_DAYS: int = 7
    PREMIUM_PRICE_MONTHLY: float = 9.99
    PREMIUM_PRICE_YEARLY: float = 99.99
    
    # ============================================
    # NOTIFICACIONES
    # ============================================
    NOTIFICATION_BATCH_SIZE: int = 100
    NOTIFICATION_RETRY_ATTEMPTS: int = 3
    
    # ============================================
    # CORS
    # ============================================
    CORS_ORIGINS: list[str] = [
        "http://localhost:3000",  # React dev
        "http://localhost:5173",  # Vite dev
        "http://localhost:4173",  # Vite build
        "http://localhost:8080",  # Producción local
    ]
    
    # ============================================
    # ADMIN PANEL (Para demos)
    # ============================================
    ADMIN_SECRET_KEY: str = "ADMIN_DEMO_KEY_CHANGE_IN_PRODUCTION"
    
    # ============================================
    # CONFIGURACIÓN ESPECÍFICA KTM
    # ============================================
    # Marca soportada (solo KTM en este proyecto)
    SUPPORTED_BRAND: str = "KTM"
    
    # Modelos KTM soportados (principales líneas)
    KTM_SUPPORTED_MODELS: list[str] = [
        "Duke",
        "RC",
        "Adventure",
        "Enduro",
        "SMC",
        "SuperDuke",
        "890",
        "790",
        "690",
        "490",
        "390",
        "250",
        "125",
    ]
    
    # Configuración de sensores específicos para motos KTM
    KTM_SENSOR_CONFIG: dict[str, float] = {
        "temperatura_motor_max": 95.0,  # °C
        "rpm_max": 11500,  # RPM para mayoría de KTM
        "presion_aceite_min": 2.5,  # bar
        "voltaje_bateria_min": 12.3,  # V
    }
    
    # Features específicas de KTM
    KTM_FEATURES_ENABLED: bool = True
    KTM_RIDE_MODES: list[str] = ["Street", "Sport", "Rain", "Off-road"]
    
    # Integración con servicios KTM (futuro)
    KTM_API_URL: Optional[str] = None  # API oficial de KTM si estuviera disponible
    KTM_DEALER_NETWORK_ENABLED: bool = False  # Red de concesionarios
    
    model_config = SettingsConfigDict(
        env_file=".env",
        env_file_encoding="utf-8",
        case_sensitive=True,
        extra="allow",
        # No intentar parsear JSON automáticamente para listas
        env_parse_none_str="null",
    )


# Instancia global de configuración
settings = Settings()<|MERGE_RESOLUTION|>--- conflicted
+++ resolved
@@ -53,11 +53,7 @@
     # ============================================
     # BASE DE DATOS
     # ============================================
-<<<<<<< HEAD
-    DATABASE_URL: str = "postgresql+asyncpg://postgres:postgres@localhost:5432/rim_db_v2"
-=======
     DATABASE_URL: str = "postgresql+asyncpg://rim_user:rim_password@localhost:5432/rim_db"
->>>>>>> fc8d8754
     DATABASE_POOL_SIZE: int = 10
     DATABASE_MAX_OVERFLOW: int = 20
     DATABASE_ECHO: bool = False  # Log de queries SQL
